// Copyright Project Harbor Authors
//
// Licensed under the Apache License, Version 2.0 (the "License");
// you may not use this file except in compliance with the License.
// You may obtain a copy of the License at
//
//    http://www.apache.org/licenses/LICENSE-2.0
//
// Unless required by applicable law or agreed to in writing, software
// distributed under the License is distributed on an "AS IS" BASIS,
// WITHOUT WARRANTIES OR CONDITIONS OF ANY KIND, either express or implied.
// See the License for the specific language governing permissions and
// limitations under the License.

package util

import (
<<<<<<< HEAD
	"github.com/docker/distribution/registry/client/auth/challenge"
	"github.com/goharbor/harbor/src/lib/errors"
	"github.com/goharbor/harbor/src/pkg/reg/model"
	"net/http"
=======
>>>>>>> 0c0489cb
	"strings"
)

<<<<<<< HEAD
// GetHTTPTransport can be used to share the common HTTP transport
func GetHTTPTransport(insecure bool) *http.Transport {
	if insecure {
		return commonhttp.GetHTTPTransport(commonhttp.InsecureTransport)
	}
	return commonhttp.GetHTTPTransport(commonhttp.SecureTransport)
}

func Ping(registry *model.Registry) (string, string, error) {
	client := &http.Client{
		Transport: GetHTTPTransport(registry.Insecure),
	}

	resp, err := client.Get(registry.URL + "/v2/")
	if err != nil {
		return "", "", err
	}
	defer resp.Body.Close()
	challenges := challenge.ResponseChallenges(resp)
	for _, challenge := range challenges {
		if challenge.Scheme == "bearer" {
			return challenge.Parameters["realm"], challenge.Parameters["service"], nil
		}
	}
	return "", "", errors.New(nil).WithCode(errors.ChallengesUnsupportedCode).WithMessage("bearer auth scheme isn't supported: %v", challenges)
}

=======
>>>>>>> 0c0489cb
// ParseRepository parses the "repository" provided into two parts: namespace and the rest
// the string before the last "/" is the namespace part
// c -> [,c]
// b/c -> [b,c]
// a/b/c -> [a/b,c]
func ParseRepository(repository string) (string, string) {
	if len(repository) == 0 {
		return "", ""
	}
	index := strings.LastIndex(repository, "/")
	if index == -1 {
		return "", repository
	}
	return repository[:index], repository[index+1:]
}<|MERGE_RESOLUTION|>--- conflicted
+++ resolved
@@ -15,23 +15,22 @@
 package util
 
 import (
-<<<<<<< HEAD
+	"net/http"
+	"strings"
+
 	"github.com/docker/distribution/registry/client/auth/challenge"
 	"github.com/goharbor/harbor/src/lib/errors"
 	"github.com/goharbor/harbor/src/pkg/reg/model"
-	"net/http"
-=======
->>>>>>> 0c0489cb
-	"strings"
+
+	commonhttp "github.com/goharbor/harbor/src/common/http"
 )
 
-<<<<<<< HEAD
 // GetHTTPTransport can be used to share the common HTTP transport
-func GetHTTPTransport(insecure bool) *http.Transport {
+func GetHTTPTransport(insecure bool) http.RoundTripper {
 	if insecure {
-		return commonhttp.GetHTTPTransport(commonhttp.InsecureTransport)
+		return commonhttp.GetHTTPTransport(commonhttp.WithInsecure(true))
 	}
-	return commonhttp.GetHTTPTransport(commonhttp.SecureTransport)
+	return commonhttp.GetHTTPTransport()
 }
 
 func Ping(registry *model.Registry) (string, string, error) {
@@ -53,8 +52,6 @@
 	return "", "", errors.New(nil).WithCode(errors.ChallengesUnsupportedCode).WithMessage("bearer auth scheme isn't supported: %v", challenges)
 }
 
-=======
->>>>>>> 0c0489cb
 // ParseRepository parses the "repository" provided into two parts: namespace and the rest
 // the string before the last "/" is the namespace part
 // c -> [,c]
