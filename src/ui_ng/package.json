--- conflicted
+++ resolved
@@ -31,11 +31,7 @@
         "clarity-icons": "^0.9.8",
         "clarity-ui": "^0.9.8",
         "core-js": "^2.4.1",
-<<<<<<< HEAD
-        "harbor-ui": "^0.5.9-test-31",
-=======
-        "harbor-ui": "0.6.0",
->>>>>>> fa472823
+        "harbor-ui": "^0.5.9-test-32",
         "intl": "^1.2.5",
         "mutationobserver-shim": "^0.3.2",
         "ngx-cookie": "^1.0.0",
