--- conflicted
+++ resolved
@@ -121,27 +121,6 @@
 		{
 			"checksumSHA1": "pt/trdXvFa8AvhR67iMhfvqNfDU=",
 			"path": "github.com/astaxie/beego/validation",
-<<<<<<< HEAD
-			"revision": "88c5dfa6ead42e624c2e7d9e04eab6cb2d07412a",
-			"revisionTime": "2016-03-23T09:05:40Z"
-		},
-		{
-			"checksumSHA1": "2UmMbNHc8FBr98mJFN1k8ISOIHk=",
-			"path": "github.com/garyburd/redigo/internal",
-			"revision": "b8dc90050f24c1a73a52f107f3f575be67b21b7c",
-			"revisionTime": "2016-05-25T16:57:06Z"
-		},
-		{
-			"checksumSHA1": "507OiSqTxfGCje7xDT5eq9CCaNQ=",
-			"path": "github.com/garyburd/redigo/redis",
-			"revision": "b8dc90050f24c1a73a52f107f3f575be67b21b7c",
-			"revisionTime": "2016-05-25T16:57:06Z"
-		},
-		{
-			"path": "https://github.com/astaxie/beego/session/redis",
-			"revision": "v1.6.1",
-			"version": "v1.6.1"
-=======
 			"revision": "1aeb3d90512734def678c7aa9f612fe6f659e6b5",
 			"revisionTime": "2016-03-11T03:35:24Z",
 			"version": "v1.6.1",
@@ -336,7 +315,6 @@
 		{
 			"path": "golang.org/x/sys/unix",
 			"revision": ""
->>>>>>> ddd13145
 		}
 	],
 	"rootPath": "github.com/vmware/harbor"
